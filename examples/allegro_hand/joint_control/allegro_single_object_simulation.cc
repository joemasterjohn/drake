--- conflicted
+++ resolved
@@ -78,14 +78,10 @@
 using multibody::JointActuatorIndex;
 using multibody::ModelInstanceIndex;
 using multibody::MultibodyPlant;
-<<<<<<< HEAD
-=======
 using multibody::DiscreteContactSolver;
 using geometry::Meshcat;
 using geometry::MeshcatVisualizer;
 using multibody::meshcat::JointSliders;
-
->>>>>>> 0f53d4a9
 
 DEFINE_double(simulation_time, std::numeric_limits<double>::infinity(),
               "Desired duration of the simulation in seconds");
@@ -401,20 +397,6 @@
   diagram->SetDefaultContext(diagram_context.get());
 
   // Set the position of object
-<<<<<<< HEAD
-//   const multibody::Body<double>& hand = plant.GetBodyByName("hand_root");
-//   systems::Context<double>& plant_context =
-//       diagram->GetMutableSubsystemContext(plant, diagram_context.get());
-
-//   // Initialize the mug pose to be right in the middle between the fingers.
-//   const multibody::Body<double>& mug = plant.GetBodyByName("simple_mug");
-//   const Eigen::Vector3d& p_WHand =
-//       plant.EvalBodyPoseInWorld(plant_context, hand).translation();
-//   RigidTransformd X_WM(
-//       RollPitchYawd(M_PI / 2, 0, 0),
-//       p_WHand + Eigen::Vector3d(0.095, 0.062, 0.095));
-//   plant.SetFreeBodyPose(&plant_context, mug, X_WM);
-=======
   const multibody::Body<double>& hand = plant.GetBodyByName("hand_root");
   systems::Context<double>& plant_context =
       diagram->GetMutableSubsystemContext(plant, diagram_context.get());
@@ -427,7 +409,6 @@
       RollPitchYawd(M_PI / 2, 0, 0),
       p_WHand + Eigen::Vector3d(0.062, 0.062, 0.12));
   plant.SetFreeBodyPose(&plant_context, mug, X_WM);
->>>>>>> 0f53d4a9
 
   // set the initial command for the hand
   hand_command_receiver.set_initial_position(
