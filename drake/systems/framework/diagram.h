#pragma once

#include <algorithm>
#include <functional>
#include <map>
#include <set>
#include <stdexcept>
#include <vector>

#include "drake/common/drake_assert.h"
#include "drake/systems/framework/cache.h"
#include "drake/systems/framework/diagram_context.h"
#include "drake/systems/framework/leaf_context.h"
#include "drake/systems/framework/state.h"
#include "drake/systems/framework/system.h"
#include "drake/systems/framework/system_port_descriptor.h"

namespace drake {
namespace systems {

template <typename T>
class DiagramBuilder;

namespace internal {

/// DiagramOutput is an implementation of SystemOutput that holds unowned
/// OutputPort pointers. It is used to expose the outputs of constituent
/// systems as outputs of a Diagram.
///
/// @tparam T The type of the output data. Must be a valid Eigen scalar.
template <typename T>
class DiagramOutput : public SystemOutput<T> {
 public:
  int get_num_ports() const override { return static_cast<int>(ports_.size()); }

  OutputPort* get_mutable_port(int index) override {
    DRAKE_DEMAND(index >= 0 && index < get_num_ports());
    return ports_[index];
  }

  const OutputPort& get_port(int index) const override {
    DRAKE_DEMAND(index >= 0 && index < get_num_ports());
    return *ports_[index];
  }

  std::vector<OutputPort*>* get_mutable_ports() { return &ports_; }

 protected:
  // Returns a clone that has the same number of output ports, set to nullptr.
  DiagramOutput<T>* DoClone() const override {
    DiagramOutput<T>* clone = new DiagramOutput<T>();
    clone->ports_.resize(get_num_ports());
    return clone;
  }

 private:
  std::vector<OutputPort*> ports_;
};

/// DiagramTimeDerivatives is a version of DiagramContinuousState that owns
/// the constituent continuous states. As the name implies, it is only useful
/// for the time derivatives.
template <typename T>
class DiagramTimeDerivatives : public DiagramContinuousState<T> {
 public:
  explicit DiagramTimeDerivatives(
      std::vector<std::unique_ptr<ContinuousState<T>>> substates)
      : DiagramContinuousState<T>(Unpack(substates)),
        substates_(std::move(substates)) {}

  ~DiagramTimeDerivatives() override {}

 private:
  template <typename U>
  std::vector<U*> Unpack(const std::vector<std::unique_ptr<U>>& in) {
    std::vector<U*> out(in.size());
    std::transform(in.begin(), in.end(), out.begin(),
                   [](auto& p) { return p.get(); });
    return out;
  }

  std::vector<std::unique_ptr<ContinuousState<T>>> substates_;
};

}  // namespace internal

/// Diagram is a System composed of one or more constituent Systems, arranged
/// in a directed graph where the vertices are the constituent Systems
/// themselves, and the edges connect the output of one constituent System
/// to the input of another. To construct a Diagram, use a DiagramBuilder.
template <typename T>
class Diagram : public System<T> {
 public:
  typedef typename std::pair<const System<T>*, int> PortIdentifier;

  ~Diagram() override {}

  /// Returns true if any output of the Diagram might have direct-feedthrough
  /// from any input of the Diagram.
  bool has_any_direct_feedthrough() const override {
    // TODO(david-german-tri, bradking): Make this less conservative once the
    // sparsity matrix is available.

    // For each output, see whether it has direct feedthrough all the way back
    // to any input.
    for (const auto& output_port_id : output_port_ids_) {
      if (HasDirectFeedthroughFromAnyInput(output_port_id)) {
        return true;
      }
    }
    return false;
  }

  std::unique_ptr<Context<T>> CreateDefaultContext() const override {
    const int num_systems = static_cast<int>(sorted_systems_.size());
    // Reserve inputs as specified during Diagram initialization.
    auto context = std::make_unique<DiagramContext<T>>(num_systems);

    // Add each constituent system to the Context.
    for (int i = 0; i < num_systems; ++i) {
      const System<T>* const sys = sorted_systems_[i];
      auto subcontext = sys->CreateDefaultContext();
      auto suboutput = sys->AllocateOutput(*subcontext);
      context->AddSystem(i, std::move(subcontext), std::move(suboutput));
    }

    // Wire up the Diagram-internal inputs and outputs.
    for (const auto& connection : dependency_graph_) {
      const PortIdentifier& src = connection.second;
      const PortIdentifier& dest = connection.first;
      context->Connect(ConvertToContextPortIdentifier(src),
                       ConvertToContextPortIdentifier(dest));
    }

    // Declare the Diagram-external inputs.
    for (const PortIdentifier& id : input_port_ids_) {
      context->ExportInput(ConvertToContextPortIdentifier(id));
    }

    context->MakeState();
    return std::unique_ptr<Context<T>>(context.release());
  }

  std::unique_ptr<SystemOutput<T>> AllocateOutput(
      const Context<T>& context) const override {
    auto diagram_context = dynamic_cast<const DiagramContext<T>*>(&context);
    DRAKE_DEMAND(diagram_context != nullptr);

    // The output ports of this Diagram are output ports of its constituent
    // systems. Create a DiagramOutput with that many ports.
    auto output = std::make_unique<internal::DiagramOutput<T>>();
    output->get_mutable_ports()->resize(output_port_ids_.size());
    ExposeSubsystemOutputs(*diagram_context, output.get());
    return std::unique_ptr<SystemOutput<T>>(output.release());
  }

  void EvalOutput(const Context<T>& context,
                  SystemOutput<T>* output) const override {
    // Down-cast the context and output to DiagramContext and DiagramOutput.
    auto diagram_context = dynamic_cast<const DiagramContext<T>*>(&context);
    DRAKE_DEMAND(diagram_context != nullptr);
    auto diagram_output = dynamic_cast<internal::DiagramOutput<T>*>(output);
    DRAKE_DEMAND(diagram_output != nullptr);

    // Populate the output with pointers to the appropriate subsystem outputs
    // in the DiagramContext. We do this on every call to EvalOutput, so
    // that the diagram_context and diagram_output are not tightly coupled.
    ExposeSubsystemOutputs(*diagram_context, diagram_output);

    // Since the diagram output now contains pointers to the subsystem outputs,
    // all we need to do is compute all the subsystem outputs in sorted order.
    //
    // TODO(david-german-tri): This can be made less conservative. We don't need
    // to compute intermediate outputs that don't affect the diagram outputs.
    ComputeAllSubsystemOutputs(diagram_context);
  }

  std::unique_ptr<ContinuousState<T>> AllocateTimeDerivatives() const override {
    std::vector<std::unique_ptr<ContinuousState<T>>> sub_derivatives;
    for (const System<T>* const system : sorted_systems_) {
      sub_derivatives.push_back(system->AllocateTimeDerivatives());
    }
    return std::unique_ptr<ContinuousState<T>>(
        new internal::DiagramTimeDerivatives<T>(std::move(sub_derivatives)));
  }

  void EvalTimeDerivatives(const Context<T>& context,
                           ContinuousState<T>* derivatives) const override {
    // Freshen all the subsystem inputs to match the provided context.
    //
    // TODO(david-german-tri): This can be made less conservative: we don't
    // need to freshen inputs to subsystems with no state.
    auto diagram_context = dynamic_cast<const DiagramContext<T>*>(&context);
    DRAKE_DEMAND(diagram_context != nullptr);
    ComputeAllSubsystemOutputs(diagram_context);

    auto diagram_derivatives =
        dynamic_cast<DiagramContinuousState<T>*>(derivatives);
    DRAKE_DEMAND(diagram_derivatives != nullptr);
    const int n = diagram_derivatives->get_num_substates();
    DRAKE_DEMAND(static_cast<int>(sorted_systems_.size()) == n);

    // Evaluate the derivatives of each constituent system.
    for (int i = 0; i < n; ++i) {
      const Context<T>* subcontext = diagram_context->GetSubsystemContext(i);
      ContinuousState<T>* subderivatives =
          diagram_derivatives->get_mutable_substate(i);
      sorted_systems_[i]->EvalTimeDerivatives(*subcontext, subderivatives);
    }
  }

  void MapVelocityToConfigurationDerivatives(
      const Context<T>& context, const VectorBase<T>& generalized_velocity,
      VectorBase<T>* configuration_derivatives) const override {
    // TODO(david-german-tri): Actually map velocity to derivatives.
  }

  /// Retrieves the state derivatives for a particular subsystem from the
  /// derivatives for the entire diagram. Aborts if @p subsystem is not
  /// actually a subsystem of this diagram. Returns nullptr if @p subsystem
  /// is stateless.
  const ContinuousState<T>* GetSubsystemDerivatives(
      const ContinuousState<T>& derivatives, const System<T>* subsystem) const {
    DRAKE_DEMAND(subsystem != nullptr);
    auto diagram_derivatives =
        dynamic_cast<const DiagramContinuousState<T>*>(&derivatives);
    DRAKE_DEMAND(diagram_derivatives != nullptr);
    const int i = GetSystemIndexOrAbort(subsystem);
    return diagram_derivatives->get_substate(i);
  }

  /// Returns the subcontext that corresponds to the system @p subsystem.
  /// Classes inheriting from %Diagram need access to this method in order to
  /// pass their constituent subsystem's the apropriate subcontext. Aborts if
  /// @p subsystem is not actually a subsystem of this diagram.
  Context<T>* GetMutableSubsystemContext(Context<T>* context,
                                         const System<T>* subsystem) const {
    DRAKE_DEMAND(context != nullptr);
    DRAKE_DEMAND(subsystem != nullptr);
    auto diagram_context = dynamic_cast<DiagramContext<T>*>(context);
    DRAKE_DEMAND(diagram_context != nullptr);
    const int i = GetSystemIndexOrAbort(subsystem);
    return diagram_context->GetMutableSubsystemContext(i);
  }

  /// Retrieves the state for a particular subsystem from the context for the
  /// entire diagram. Invalidates all entries in that subsystem's cache that
  /// depend on State. Aborts if @p subsystem is not actually a subsystem of
  /// this diagram.
  ///
  /// TODO(david-german-tri): Provide finer-grained accessors for finer-grained
  /// invalidation.
  State<T>* GetMutableSubsystemState(Context<T>* context,
                                     const System<T>* subsystem) const {
    Context<T>* subcontext = GetMutableSubsystemContext(context, subsystem);
    return subcontext->get_mutable_state();
  }

 protected:
  /// Constructs an uninitialized Diagram. Subclasses that use this constructor
  /// are obligated to call DiagramBuilder::BuildInto(this).
  Diagram() {}

<<<<<<< HEAD
  /// Returns the sub-context that corresponds to the system @p sub_system.
  /// Classes inheriting from %Diagram need access to this method in order to
  /// pass their constituyent sub-system's the apropriate sub-context.
  ContextBase<T>* GetMutableSubSystemContext(
      ContextBase<T>* context, const System<T>* sub_system) const {
    auto diagram_context = dynamic_cast<DiagramContext<T>*>(context);
    return diagram_context->GetMutableSubsystemContext(
        Diagram<T>::GetSystemIndex(sub_system));
=======
  void DoPublish(const Context<T>& context) const override {
    // Freshen all the subsystem inputs to match the provided context.
    //
    // TODO(david-german-tri): This can be made less conservative: we don't
    // need to freshen inputs to subsystems that don't Publish.
    auto diagram_context = dynamic_cast<const DiagramContext<T>*>(&context);
    DRAKE_DEMAND(diagram_context != nullptr);
    ComputeAllSubsystemOutputs(diagram_context);

    for (const System<T>* const system : sorted_systems_) {
      const int i = GetSystemIndexOrAbort(system);
      system->Publish(*diagram_context->GetSubsystemContext(i));
    }
>>>>>>> 29400962
  }

 private:
  // A structural outline of a Diagram, produced by DiagramBuilder.
  struct Blueprint {
    // The ordered subsystem ports that are inputs to the entire diagram.
    std::vector<PortIdentifier> input_port_ids;
    // The ordered subsystem ports that are outputs of the entire diagram.
    std::vector<PortIdentifier> output_port_ids;
    // A map from the input ports of constituent systems to the output ports
    // on which they depend. This graph is possibly cyclic, but must not
    // contain an algebraic loop.
    std::map<PortIdentifier, PortIdentifier> dependency_graph;
    // A list of the systems in the dependency graph in a valid, sorted
    // execution order, such that if EvalOutput is called on each system in
    // succession, every system will have valid inputs by the time its turn
    // comes.
    std::vector<const System<T>*> sorted_systems;
  };

  // Constructs a Diagram from the Blueprint that a DiagramBuilder produces.
  // This constructor is private because only DiagramBuilder calls it.
  explicit Diagram(const Blueprint& blueprint) { Initialize(blueprint); }

  // Validates the given @p blueprint and sets up the Diagram accordingly.
  void Initialize(const Blueprint& blueprint) {
    // The Diagram must not already be initialized.
    DRAKE_DEMAND(sorted_systems_.empty());
    // The initialization must be nontrivial.
    DRAKE_DEMAND(!blueprint.sorted_systems.empty());

    // Copy the data from the blueprint into private member variables.
    dependency_graph_ = blueprint.dependency_graph;
    sorted_systems_ = blueprint.sorted_systems;
    input_port_ids_ = blueprint.input_port_ids;
    output_port_ids_ = blueprint.output_port_ids;

    // Generate a map from the System pointer to its index in the sort order.
    for (int i = 0; i < static_cast<int>(sorted_systems_.size()); ++i) {
      sorted_systems_map_[sorted_systems_[i]] = i;
    }

    // Every system must appear in the sort order exactly once.
    DRAKE_DEMAND(sorted_systems_.size() == sorted_systems_map_.size());
    // Every port named in the dependency_graph_ must actually exist.
    DRAKE_ASSERT(PortsAreValid());
    // The sort order must square with the dependency_graph_.
    DRAKE_ASSERT(SortOrderIsCorrect());

    // Add the inputs to the Diagram topology, and check their invariants.
    for (const PortIdentifier& id : input_port_ids_) {
      ExportInput(id);
    }
    for (const PortIdentifier& id : output_port_ids_) {
      ExportOutput(id);
    }
  }

  // Exposes the given port as an input of the Diagram.
  void ExportInput(const PortIdentifier& port) {
    const System<T>* const sys = port.first;
    const int port_index = port.second;
    // Fail quickly if this system is not part of the sort order.
    GetSystemIndexOrAbort(sys);

    // Add this port to our externally visible topology.
    const auto& subsystem_ports = sys->get_input_ports();
    if (port_index < 0 ||
        port_index >= static_cast<int>(subsystem_ports.size())) {
      throw std::out_of_range("Input port out of range.");
    }
    const auto& subsystem_descriptor = subsystem_ports[port_index];
    SystemPortDescriptor<T> descriptor(
        this, kInputPort, this->get_num_input_ports(),
        subsystem_descriptor.get_data_type(), subsystem_descriptor.get_size(),
        subsystem_descriptor.get_sampling());
    this->DeclareInputPort(descriptor);
  }

  // Exposes the given port as an output of the Diagram.
  void ExportOutput(const PortIdentifier& port) {
    const System<T>* const sys = port.first;
    const int port_index = port.second;
    // Fail quickly if this system is not part of the sort order.
    GetSystemIndexOrAbort(sys);

    // Add this port to our externally visible topology.
    const auto& subsystem_ports = sys->get_output_ports();
    if (port_index < 0 ||
        port_index >= static_cast<int>(subsystem_ports.size())) {
      throw std::out_of_range("Output port out of range.");
    }
    const auto& subsystem_descriptor = subsystem_ports[port_index];
    SystemPortDescriptor<T> descriptor(
        this, kOutputPort, this->get_num_output_ports(),
        subsystem_descriptor.get_data_type(), subsystem_descriptor.get_size(),
        subsystem_descriptor.get_sampling());
    this->DeclareOutputPort(descriptor);
  }

  // Returns the index of the given @p sys in the sorted order of this diagram,
  // or aborts if @p sys is not a member of the diagram.
  int GetSystemIndexOrAbort(const System<T>* sys) const {
    auto it = sorted_systems_map_.find(sys);
    DRAKE_DEMAND(it != sorted_systems_map_.end());
    return it->second;
  }

  // Converts a PortIdentifier to a DiagramContext::PortIdentifier.
  // The DiagramContext::PortIdentifier contains the index of the System in the
  // sorted order of the diagram, instead of an actual pointer to the System.
  typename DiagramContext<T>::PortIdentifier ConvertToContextPortIdentifier(
      const PortIdentifier& id) const {
    typename DiagramContext<T>::PortIdentifier output;
    output.first = GetSystemIndexOrAbort(id.first);
    output.second = id.second;
    return output;
  }

  // Sets up the OutputPort pointers in @p output to point to the subsystem
  // outputs, found in @p context, that are the outputs of this Diagram.
  void ExposeSubsystemOutputs(const DiagramContext<T>& context,
                              internal::DiagramOutput<T>* output) const {
    // The number of output ports of this diagram must equal the number of
    // ports in the provided DiagramOutput.
    const int num_ports = static_cast<int>(output_port_ids_.size());
    DRAKE_DEMAND(output->get_num_ports() == num_ports);

    for (int i = 0; i < num_ports; ++i) {
      const PortIdentifier& id = output_port_ids_[i];
      // For each configured output port ID, obtain from the DiagramContext the
      // actual OutputPort that produces it.
      const int sys_index = GetSystemIndexOrAbort(id.first);
      const int port_index = id.second;
      SystemOutput<T>* subsystem_output = context.GetSubsystemOutput(sys_index);
      OutputPort* output_port = subsystem_output->get_mutable_port(port_index);

      // Then, put a pointer to that OutputPort in the DiagramOutput.
      (*output->get_mutable_ports())[i] = output_port;
    }
  }

  // In sorted order, compute the outputs for all subsystems. This is also a
  // blunt way to update the inputs for all subsystems to match the given
  // @p context.
  void ComputeAllSubsystemOutputs(const DiagramContext<T>* context) const {
    DRAKE_DEMAND(context != nullptr);
    // TODO(david-german-tri): Use the diagram-level cache to skip systems that
    // are already fresh.
    for (const System<T>* const system : sorted_systems_) {
      const int i = GetSystemIndexOrAbort(system);
      const Context<T>* subsystem_context = context->GetSubsystemContext(i);
      SystemOutput<T>* subsystem_output = context->GetSubsystemOutput(i);
      system->EvalOutput(*subsystem_context, subsystem_output);
    }
  }

  // Returns true if every port mentioned in the dependency_graph_ exists.
  bool PortsAreValid() const {
    for (const auto& entry : dependency_graph_) {
      const PortIdentifier& dest = entry.first;
      const PortIdentifier& src = entry.second;
      if (dest.second < 0 || dest.second >= dest.first->get_num_input_ports()) {
        return false;
      }
      if (src.second < 0 || src.second >= src.first->get_num_output_ports()) {
        return false;
      }
    }
    return true;
  }

  // Returns true if every System precedes all its dependents in
  // sorted_systems_.
  bool SortOrderIsCorrect() const {
    for (const auto& entry : dependency_graph_) {
      const System<T>* const dest = entry.first.first;
      const System<T>* const src = entry.second.first;
      // If the destination system has no direct feedthrough, it does not
      // matter whether it is sorted before or after the systems on which
      // it depends.
      if (!dest->has_any_direct_feedthrough()) {
        continue;
      }
      if (GetSystemIndexOrAbort(dest) <= GetSystemIndexOrAbort(src)) {
        return false;
      }
    }
    return true;
  }

  // Checks whether any input port of the Diagram feeds directly through to the
  // given @p output_port_id.
  bool HasDirectFeedthroughFromAnyInput(
      const PortIdentifier& output_port_id) const {
    // TODO(david-german-tri, bradking): This can be made less conservative
    // once the sparsity matrix is available.

    // If the system producing output_port_id has no direct-feedthrough, then
    // there is definitely no direct-feedthrough to output_port_id.
    const System<T>* system = output_port_id.first;
    if (!system->has_any_direct_feedthrough()) {
      return false;
    }

    // Otherwise, we need to check each of the system's input ports.
    for (int i = 0; i < system->get_num_input_ports(); ++i) {
      PortIdentifier input_port_id{system, i};

      // If input_port_id is an input port of the entire Diagram,
      // there may be direct-feedthrough to output_port_id. Since we don't have
      // a full sparsity matrix yet, we err on the side of caution and report
      // direct-feedthrough.
      //
      // TODO(david-german-tri): This should be an O(1) lookup, not O(N).
      for (const PortIdentifier& diagram_input_id : input_port_ids_) {
        if (diagram_input_id == input_port_id) {
          return true;
        }
      }

      // If input_port_id is connected to some other System's output port,
      // there is direct feedthrough to output_port_id if there is
      // direct-feedthrough to the upstream output port. Check recursively.
      auto upstream_it = dependency_graph_.find(input_port_id);
      if (upstream_it != dependency_graph_.end()) {
        const PortIdentifier& upstream_port = upstream_it->second;
        if (HasDirectFeedthroughFromAnyInput(upstream_port)) {
          return true;
        }
      }
    }

    // If none of the system's input ports create a direct-feedthrough path
    // back to an input of the Diagram, there is no direct-feedthrough to
    // output_port_id.
    return false;
  }

  // Diagram objects are neither copyable nor moveable.
  Diagram(const Diagram<T>& other) = delete;
  Diagram& operator=(const Diagram<T>& other) = delete;
  Diagram(Diagram<T>&& other) = delete;
  Diagram& operator=(Diagram<T>&& other) = delete;

  // A map from the input ports of constituent systems, to the output ports of
  // the systems on which they depend.
  std::map<PortIdentifier, PortIdentifier> dependency_graph_;

  // The topologically sorted list of Systems in this Diagram.
  std::vector<const System<T>*> sorted_systems_;

  // For fast conversion queries: what is the index of this System in the
  // sorted order?
  std::map<const System<T>*, int> sorted_systems_map_;

  // The ordered inputs and outputs of this Diagram.
  std::vector<PortIdentifier> input_port_ids_;
  std::vector<PortIdentifier> output_port_ids_;

  friend class DiagramBuilder<T>;
};

}  // namespace systems
}  // namespace drake<|MERGE_RESOLUTION|>--- conflicted
+++ resolved
@@ -261,16 +261,6 @@
   /// are obligated to call DiagramBuilder::BuildInto(this).
   Diagram() {}
 
-<<<<<<< HEAD
-  /// Returns the sub-context that corresponds to the system @p sub_system.
-  /// Classes inheriting from %Diagram need access to this method in order to
-  /// pass their constituyent sub-system's the apropriate sub-context.
-  ContextBase<T>* GetMutableSubSystemContext(
-      ContextBase<T>* context, const System<T>* sub_system) const {
-    auto diagram_context = dynamic_cast<DiagramContext<T>*>(context);
-    return diagram_context->GetMutableSubsystemContext(
-        Diagram<T>::GetSystemIndex(sub_system));
-=======
   void DoPublish(const Context<T>& context) const override {
     // Freshen all the subsystem inputs to match the provided context.
     //
@@ -284,7 +274,6 @@
       const int i = GetSystemIndexOrAbort(system);
       system->Publish(*diagram_context->GetSubsystemContext(i));
     }
->>>>>>> 29400962
   }
 
  private:
