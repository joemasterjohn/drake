--- conflicted
+++ resolved
@@ -105,18 +105,8 @@
           DrakeJoint::ROLLPITCHYAW,
       std::shared_ptr<RigidBodyFrame> weld_to_frame = nullptr);
 
-void addRobotFromSDF(const std::string& sdf_filename,
+  void addRobotFromSDF(const std::string& sdf_filename,
                       const DrakeJoint::FloatingBaseType floating_base_type =
-                           DrakeJoint::QUATERNION,
-                       std::shared_ptr<RigidBodyFrame> weld_to_frame = nullptr);
-
-  void addRobotFromSDF(const std::string& sdf_filename,
-<<<<<<< HEAD
-                       const std::string* model_name_postfix,
-                       const DrakeJoint::FloatingBaseType floating_base_type =
-=======
-                      const DrakeJoint::FloatingBaseType floating_base_type =
->>>>>>> a1ebf501
                            DrakeJoint::QUATERNION,
                        std::shared_ptr<RigidBodyFrame> weld_to_frame = nullptr);
 
