
#include <stdexcept>
#include "drake/systems/plants/RigidBodySystem.h"
#include "drake/solvers/Optimization.h"
#include "drake/systems/plants/constraint/RigidBodyConstraint.h"
#include "xmlUtil.h"
#include "spruce.hh"

using namespace std;
using namespace Eigen;
using namespace Drake;
using namespace tinyxml2;

size_t RigidBodySystem::getNumInputs(void) const {
  size_t num = tree->actuators.size();
  for (auto const& f : force_elements) {
    num += f->getNumInputs();
  }
  return num;
}

size_t RigidBodySystem::getNumOutputs() const {
<<<<<<< HEAD
    int n = getNumStates();
=======
  if (sensors.size() == 0)
    return getNumStates();
  else {
    int n = 0;
>>>>>>> 2e5ea4b1
    for (const auto& s : sensors) {
      n += s->getNumOutputs();
    }
    return n;
}

RigidBodySystem::StateVector<double> RigidBodySystem::dynamics(
    const double& t, const RigidBodySystem::StateVector<double>& x,
    const RigidBodySystem::InputVector<double>& u) const {
  using namespace std;
  using namespace Eigen;
  eigen_aligned_unordered_map<const RigidBody*, Matrix<double, 6, 1> > f_ext;

  // todo: make kinematics cache once and re-use it (but have to make one per
  // type)
  auto nq = tree->num_positions;
  auto nv = tree->num_velocities;
  auto num_actuators = tree->actuators.size();
  auto q = x.topRows(nq);
  auto v = x.bottomRows(nv);
  auto kinsol = tree->doKinematics(q, v);

  // todo: preallocate the optimization problem and constraints, and simply
  // update them then solve on each function eval.
  // happily, this clunkier version seems fast enough for now
  // the optimization framework should support this (though it has not been
  // tested thoroughly yet)
  OptimizationProblem prog;
  auto const& vdot = prog.addContinuousVariables(nv, "vdot");

  auto H = tree->massMatrix(kinsol);
  Eigen::MatrixXd H_and_neg_JT = H;

  VectorXd C = tree->dynamicsBiasTerm(kinsol, f_ext);
  if (num_actuators > 0) C -= tree->B * u.topRows(num_actuators);

  {  // loop through rigid body force elements

    // todo: distinguish between AppliedForce and ConstraintForce

    size_t u_index = 0;
    for (auto const& f : force_elements) {
      size_t num_inputs = f->getNumInputs();
      VectorXd force_input(u.middleRows(u_index, num_inputs));
      C -= f->output(t, force_input, kinsol);
      u_index += num_inputs;
    }
  }

  {  // apply joint limit forces
    for (auto const& b : tree->bodies) {
      if (!b->hasParent()) continue;
      auto const& joint = b->getJoint();
      if (joint.getNumPositions() == 1 &&
          joint.getNumVelocities() ==
              1) {  // taking advantage of only single-axis joints having joint
                    // limits makes things easier/faster here
        double qmin = joint.getJointLimitMin()(0),
               qmax = joint.getJointLimitMax()(0);
        // tau = k*(qlimit-q) - b(qdot)
        if (q(b->position_num_start) < qmin)
          C(b->velocity_num_start) -=
              penetration_stiffness * (qmin - q(b->position_num_start)) -
              penetration_damping * v(b->velocity_num_start);
        else if (q(b->position_num_start) > qmax)
          C(b->velocity_num_start) -=
              penetration_stiffness * (qmax - q(b->position_num_start)) -
              penetration_damping * v(b->velocity_num_start);
      }
    }
  }

  {  // apply contact forces
    VectorXd phi;
    Matrix3Xd normal, xA, xB;
    vector<int> bodyA_idx, bodyB_idx;
    if (use_multi_contact)
      tree->potentialCollisions(kinsol, phi, normal, xA, xB, bodyA_idx,
                                bodyB_idx);
    else
      tree->collisionDetect(kinsol, phi, normal, xA, xB, bodyA_idx, bodyB_idx);

    for (int i = 0; i < phi.rows(); i++) {
      if (phi(i) < 0.0) {  // then i have contact
        // todo: move this entire block to a shared an updated "contactJacobian"
        // method in RigidBodyTree
        auto JA = tree->transformPointsJacobian(kinsol, xA.col(i), bodyA_idx[i],
                                                0, false);
        auto JB = tree->transformPointsJacobian(kinsol, xB.col(i), bodyB_idx[i],
                                                0, false);
        Vector3d this_normal = normal.col(i);

        // compute the surface tangent basis
        Vector3d tangent1;
        if (1.0 - this_normal(2) < EPSILON) {  // handle the unit-normal case
                                               // (since it's unit length, just
                                               // check z)
          tangent1 << 1.0, 0.0, 0.0;
        } else if (1 + this_normal(2) < EPSILON) {
          tangent1 << -1.0, 0.0, 0.0;  // same for the reflected case
        } else {                       // now the general case
          tangent1 << this_normal(1), -this_normal(0), 0.0;
          tangent1 /= sqrt(this_normal(1) * this_normal(1) +
                           this_normal(0) * this_normal(0));
        }
        Vector3d tangent2 = tangent1.cross(this_normal);
        Matrix3d R;  // rotation into normal coordinates
        R << tangent1, tangent2, this_normal;
        auto J = R * (JA - JB);          // J = [ D1; D2; n ]
        auto relative_velocity = J * v;  // [ tangent1dot; tangent2dot; phidot ]

        {
          // spring law for normal force:  fA_normal = -k*phi - b*phidot
          // and damping for tangential force:  fA_tangent = -b*tangentdot
          // (bounded by the friction cone)
          Vector3d fA;
          fA(2) =
              std::max<double>(-penetration_stiffness * phi(i) -
                                   penetration_damping * relative_velocity(2),
                               0.0);
          fA.head(2) =
              -std::min<double>(
                  penetration_damping,
                  friction_coefficient * fA(2) /
                      (relative_velocity.head(2).norm() + EPSILON)) *
              relative_velocity.head(2);  // epsilon to avoid divide by zero

          // equal and opposite: fB = -fA.
          // tau = (R*JA)^T fA + (R*JB)^T fB = J^T fA
          C -= J.transpose() * fA;
        }
      }
    }
  }

  if (tree->getNumPositionConstraints()) {
    int nc = tree->getNumPositionConstraints();
    const double alpha = 5.0;  // 1/time constant of position constraint
                               // satisfaction (see my latex rigid body notes)

    prog.addContinuousVariables(
        nc, "position constraint force");  // don't actually need to use the
                                           // decision variable reference that
                                           // would be returned...

    // then compute the constraint force
    auto phi = tree->positionConstraints(kinsol);
    auto J = tree->positionConstraintsJacobian(kinsol, false);
    auto Jdotv = tree->positionConstraintsJacDotTimesV(kinsol);

    // phiddot = -2 alpha phidot - alpha^2 phi  (0 + critically damped
    // stabilization term)
    prog.addLinearEqualityConstraint(
        J, -(Jdotv + 2 * alpha * J * v + alpha * alpha * phi), {vdot});
    H_and_neg_JT.conservativeResize(NoChange, H_and_neg_JT.cols() + J.rows());
    H_and_neg_JT.rightCols(J.rows()) = -J.transpose();
  }

  // add [H,-J^T]*[vdot;f] = -C
  prog.addLinearEqualityConstraint(H_and_neg_JT, -C);

  prog.solve();
  //      prog.printSolution();

  StateVector<double> dot(nq + nv);
  dot << kinsol.transformPositionDotMappingToVelocityMapping(
             Eigen::Matrix<double, Eigen::Dynamic, Eigen::Dynamic>::Identity(
                 nq, nq)) *
             v,
      vdot.value();
  return dot;
}

<<<<<<< HEAD
RigidBodySystem::OutputVector<double> RigidBodySystem::output(const double& t, const RigidBodySystem::StateVector<double>& x, const RigidBodySystem::InputVector<double>& u) const
{
  auto kinsol = tree->doKinematics(x.topRows(tree->num_positions),x.bottomRows(tree->num_velocities));
  Eigen::VectorXd y(getNumOutputs());
  y << x;
  int index=getNumStates();
  for (const auto& s : sensors) {
    y.segment(index,s->getNumOutputs()) = s->output(t,kinsol,u);
    index+=s->getNumOutputs();
=======
RigidBodySystem::OutputVector<double> RigidBodySystem::output(
    const double& t, const RigidBodySystem::StateVector<double>& x,
    const RigidBodySystem::InputVector<double>& u) const {
  if (sensors.size() == 0)
    return x;
  else {
    auto kinsol = tree->doKinematics(x.topRows(tree->num_positions),
                                     x.bottomRows(tree->num_velocities));
    Eigen::VectorXd y(getNumOutputs());
    int index = 0;
    for (const auto& s : sensors) {
      y.segment(index, s->getNumOutputs()) = s->output(t, kinsol);
      index += s->getNumOutputs();
    }
    return y;
>>>>>>> 2e5ea4b1
  }
  return y;
}

// todo: move this to a more central location
class SingleTimeKinematicConstraintWrapper : public Constraint {
 public:
  SingleTimeKinematicConstraintWrapper(
      const shared_ptr<SingleTimeKinematicConstraint>& rigid_body_constraint)
      : Constraint(rigid_body_constraint->getNumConstraint(nullptr)),
        rigid_body_constraint(rigid_body_constraint),
        kinsol(rigid_body_constraint->getRobotPointer()->bodies) {
    rigid_body_constraint->bounds(nullptr, lower_bound, upper_bound);
  }
  virtual ~SingleTimeKinematicConstraintWrapper() {}

  virtual void eval(const Eigen::Ref<const Eigen::VectorXd>& q,
                    Eigen::VectorXd& y) const override {
    kinsol.initialize(q);
    rigid_body_constraint->getRobotPointer()->doKinematics(kinsol);
    MatrixXd dy;
    rigid_body_constraint->eval(nullptr, kinsol, y, dy);
  }
  virtual void eval(const Eigen::Ref<const TaylorVecXd>& tq,
                    TaylorVecXd& ty) const override {
    kinsol.initialize(autoDiffToValueMatrix(tq));
    rigid_body_constraint->getRobotPointer()->doKinematics(kinsol);
    VectorXd y;
    MatrixXd dy;
    rigid_body_constraint->eval(nullptr, kinsol, y, dy);
    initializeAutoDiffGivenGradientMatrix(
        y, (dy * autoDiffToGradientMatrix(tq)).eval(), ty);
  }

 private:
  shared_ptr<SingleTimeKinematicConstraint> rigid_body_constraint;
  mutable KinematicsCache<double> kinsol;
};

DRAKERBSYSTEM_EXPORT RigidBodySystem::StateVector<double>
Drake::getInitialState(const RigidBodySystem& sys) {
  VectorXd x0(sys.tree->num_positions + sys.tree->num_velocities);
  default_random_engine generator;
  x0 << sys.tree->getRandomConfiguration(generator),
      VectorXd::Random(sys.tree->num_velocities);

  // todo: implement joint limits, etc.

  if (sys.tree->getNumPositionConstraints()) {
    // todo: move this up to the system level?

    OptimizationProblem prog;
    std::vector<RigidBodyLoop, Eigen::aligned_allocator<RigidBodyLoop> > const&
        loops = sys.tree->loops;

    int nq = sys.tree->num_positions;
    auto qvar = prog.addContinuousVariables(nq);

    Matrix<double, 7, 1> bTbp = Matrix<double, 7, 1>::Zero();
    bTbp(3) = 1.0;
    Vector2d tspan;
    tspan << -std::numeric_limits<double>::infinity(),
        std::numeric_limits<double>::infinity();
    Vector3d zero = Vector3d::Zero();
    for (int i = 0; i < loops.size(); i++) {
      auto con1 = make_shared<RelativePositionConstraint>(
          sys.tree.get(), zero, zero, zero, loops[i].frameA->frame_index,
          loops[i].frameB->frame_index, bTbp, tspan);
      std::shared_ptr<SingleTimeKinematicConstraintWrapper> con1wrapper(
          new SingleTimeKinematicConstraintWrapper(con1));
      prog.addConstraint(con1wrapper, {qvar});
      auto con2 = make_shared<RelativePositionConstraint>(
          sys.tree.get(), loops[i].axis, loops[i].axis, loops[i].axis,
          loops[i].frameA->frame_index, loops[i].frameB->frame_index, bTbp,
          tspan);
      std::shared_ptr<SingleTimeKinematicConstraintWrapper> con2wrapper(
          new SingleTimeKinematicConstraintWrapper(con2));
      prog.addConstraint(con2wrapper, {qvar});
    }

    VectorXd q_guess = x0.topRows(nq);
    prog.addQuadraticCost(MatrixXd::Identity(nq, nq), q_guess);
    prog.solve();

    x0 << qvar.value(), VectorXd::Zero(sys.tree->num_velocities);
  }
  return x0;
}

RigidBodyPropellor::RigidBodyPropellor(RigidBodySystem* sys, XMLElement* node,
                                       const std::string& name)
    : RigidBodyForceElement(sys, name),
      scale_factor_thrust(1.0),
      scale_factor_moment(1.0),
      lower_limit(-numeric_limits<double>::infinity()),
      upper_limit(numeric_limits<double>::infinity()) {
  auto tree = sys->getRigidBodyTree();

  XMLElement* parent_node = node->FirstChildElement("parent");
  if (!parent_node)
    throw runtime_error("propellor " + name + " is missing the parent node");
  frame = allocate_shared<RigidBodyFrame>(
      aligned_allocator<RigidBodyFrame>(), tree.get(), parent_node,
      node->FirstChildElement("origin"), name + "Frame");
  tree->addFrame(frame);

  axis << 1.0, 0.0, 0.0;
  XMLElement* axis_node = node->FirstChildElement("axis");
  if (axis_node) {
    parseVectorAttribute(axis_node, "xyz", axis);
    if (axis.norm() < 1e-8)
      throw runtime_error("ERROR: axis is zero.  don't do that");
    axis.normalize();
  }

  parseScalarAttribute(node, "scale_factor_thrust", scale_factor_thrust);
  parseScalarAttribute(node, "scale_factor_moment", scale_factor_moment);
  parseScalarAttribute(node, "lower_limit", lower_limit);
  parseScalarAttribute(node, "upper_limit", upper_limit);

  // todo: parse visual info?
}

RigidBodySpringDamper::RigidBodySpringDamper(RigidBodySystem* sys,
                                             XMLElement* node,
                                             const std::string& name)
    : RigidBodyForceElement(sys, name),
      stiffness(0.0),
      damping(0.0),
      rest_length(0.0) {
  auto tree = sys->getRigidBodyTree();

  parseScalarAttribute(node, "rest_length", rest_length);
  parseScalarAttribute(node, "stiffness", stiffness);
  parseScalarAttribute(node, "damping", damping);

  XMLElement* link_ref_node = node->FirstChildElement("link1");
  if (!link_ref_node)
    throw runtime_error("linear_spring_damper " + name +
                        " is missing the link1 node");
  frameA = allocate_shared<RigidBodyFrame>(aligned_allocator<RigidBodyFrame>(),
                                           tree.get(), link_ref_node,
                                           link_ref_node, name + "FrameA");
  tree->addFrame(frameA);

  link_ref_node = node->FirstChildElement("link2");
  if (!link_ref_node)
    throw runtime_error("linear_spring_damper " + name +
                        " is missing the link2 node");
  frameB = allocate_shared<RigidBodyFrame>(aligned_allocator<RigidBodyFrame>(),
                                           tree.get(), link_ref_node,
                                           link_ref_node, name + "FrameB");
  tree->addFrame(frameB);
}

<<<<<<< HEAD
RigidBodyAccelerometer::RigidBodyAccelerometer(RigidBodySystem *sys, const std::string& name, const std::shared_ptr<RigidBodyFrame> frame)
  : RigidBodySensor(sys,name), frame(frame)
{

}

Eigen::VectorXd RigidBodyAccelerometer::output(const double &t, const KinematicsCache<double> &rigid_body_state, const RigidBodySystem::InputVector<double>& u) const
{
  auto q = rigid_body_state.getQ();
  auto v = rigid_body_state.getV();
  VectorXd x(q.size() + v.size());
  x << q, v;
  auto xdd = sys->dynamics(t, x, u);
  auto tree = sys->getRigidBodyTree();
  auto v_dot = xdd.bottomRows(v.size());
  Vector3d sensor_origin = Vector3d::Zero(); //assumes sensor coincides with the frame's origin;
  auto J = tree->transformPointsJacobian(rigid_body_state, sensor_origin, frame->frame_index, 0, false);
  auto Jdot_times_v = tree->transformPointsJacobianDotTimesV(rigid_body_state, sensor_origin, frame->frame_index, 0);
  Vector4d quat_world_to_body = tree->relativeQuaternion(rigid_body_state, 0, frame->frame_index);
  Vector3d accel_base = Jdot_times_v + J * v_dot;
  Vector3d accel_body = quatRotateVec(quat_world_to_body, accel_base);
  if(noise_model) {
    accel_body += noise_model->generateNoiseVector();
  }
  return accel_body;
}

RigidBodyGyroscope::RigidBodyGyroscope(RigidBodySystem *sys, const std::string& name, const std::shared_ptr<RigidBodyFrame> frame)
    : RigidBodySensor(sys,name), frame(frame)
{

}

Eigen::VectorXd RigidBodyGyroscope::output(const double &t, const KinematicsCache<double> &rigid_body_state, const RigidBodySystem::InputVector<double>& u) const
{
  auto relative_twist = sys->getRigidBodyTree()->relativeTwist(rigid_body_state, 0, frame->frame_index, frame->frame_index); //relative twist of body with respect to world expressed in body
  Eigen::Vector3d angular_rates = relative_twist.head<3>();
  if(noise_model) {
    angular_rates += noise_model->generateNoiseVector();
  }
  return angular_rates;
}

RigidBodyDepthSensor::RigidBodyDepthSensor(RigidBodySystem *sys, const std::string& name, const std::shared_ptr<RigidBodyFrame> frame, tinyxml2::XMLElement *node)
  : RigidBodySensor(sys,name), frame(frame), min_pitch(0.0), max_pitch(0.0), min_yaw(0.0), max_yaw(0.0), num_pixel_rows(1), num_pixel_cols(1), min_range(0.0), max_range(10.0)
{
=======
RigidBodyDepthSensor::RigidBodyDepthSensor(
    RigidBodySystem* sys, const std::string& name,
    const std::shared_ptr<RigidBodyFrame> frame, tinyxml2::XMLElement* node)
    : RigidBodySensor(sys, name),
      frame(frame),
      min_pitch(0.0),
      max_pitch(0.0),
      min_yaw(0.0),
      max_yaw(0.0),
      num_pixel_rows(1),
      num_pixel_cols(1),
      min_range(0.0),
      max_range(10.0) {
>>>>>>> 2e5ea4b1
  string type(node->Attribute("type"));

  if (type.compare("ray") == 0) {
    XMLElement* ray_node = node->FirstChildElement("ray");
    if (!ray_node)
      throw std::runtime_error("ray sensor does not have a ray element");
    XMLElement* scan_node = ray_node->FirstChildElement("scan");
    if (!scan_node)
      throw std::runtime_error("ray element does not have a scan element");

    XMLElement* horizontal_node = scan_node->FirstChildElement("horizontal");
    if (horizontal_node) {  // it's required by the xml spec, but don't actually
                            // require it here
      parseScalarValue(horizontal_node, "samples", num_pixel_cols);
      parseScalarValue(horizontal_node, "min_angle", min_yaw);
      parseScalarValue(horizontal_node, "max_angle", max_yaw);
      double resolution;
      parseScalarValue(horizontal_node, "resolution", resolution);
      num_pixel_cols = static_cast<int>(resolution * num_pixel_cols);
    }

    XMLElement* vertical_node = scan_node->FirstChildElement("vertical");
    if (vertical_node) {
      parseScalarValue(vertical_node, "samples", num_pixel_rows);
      parseScalarValue(vertical_node, "min_angle", min_pitch);
      parseScalarValue(vertical_node, "max_angle", max_pitch);
      double resolution;
      parseScalarValue(vertical_node, "resolution", resolution);
      num_pixel_rows = static_cast<int>(resolution * num_pixel_rows);
    }

    XMLElement* range_node = ray_node->FirstChildElement("range");
    if (!range_node)
      throw std::runtime_error("ray sensor does not have a range element");
    parseScalarValue(range_node, "min", min_range);
    parseScalarValue(range_node, "max", max_range);
  }

  raycast_endpoints.resize(3, num_pixel_rows * num_pixel_cols);
  for (size_t i = 0; i < num_pixel_rows; i++) {
    double pitch =
        min_pitch +
        (num_pixel_rows > 1 ? static_cast<double>(i) / (num_pixel_rows - 1)
                            : 0.0) *
            (max_pitch - min_pitch);
    for (size_t j = 0; j < num_pixel_cols; j++) {
      double yaw =
          min_yaw +
          (num_pixel_cols > 1 ? static_cast<double>(j) / (num_pixel_cols - 1)
                              : 0.0) *
              (max_yaw - min_yaw);
      raycast_endpoints.col(num_pixel_cols * i + j) =
          max_range *
          Vector3d(
              cos(yaw) * cos(pitch), sin(yaw),
              -cos(yaw) *
                  sin(pitch));  // rolled out from roty(pitch)*rotz(yaw)*[1;0;0]
    }
  }
}

<<<<<<< HEAD
Eigen::VectorXd RigidBodyDepthSensor::output(const double &t, const KinematicsCache<double> &rigid_body_state, const RigidBodySystem::InputVector<double>& u) const
{
  VectorXd distances(num_pixel_cols*num_pixel_rows);
  Vector3d origin = sys->getRigidBodyTree()->transformPoints(rigid_body_state,Vector3d::Zero(),frame->frame_index,0);
  auto raycast_endpoints_world = sys->getRigidBodyTree()->transformPoints(rigid_body_state,raycast_endpoints,frame->frame_index,0);
  sys->getRigidBodyTree()->collisionRaycast(rigid_body_state,origin,raycast_endpoints,distances);
  // maybe: could publish lcm here (for debugging), since I can easily infer the 3D location in space
=======
Eigen::VectorXd RigidBodyDepthSensor::output(
    const double& t, const KinematicsCache<double>& rigid_body_state) const {
  VectorXd distances(num_pixel_cols * num_pixel_rows);
  Vector3d origin = sys->getRigidBodyTree()->transformPoints(
      rigid_body_state, Vector3d::Zero(), frame->frame_index, 0);
  auto raycast_endpoints_world = sys->getRigidBodyTree()->transformPoints(
      rigid_body_state, raycast_endpoints, frame->frame_index, 0);
  sys->getRigidBodyTree()->collisionRaycast(rigid_body_state, origin,
                                            raycast_endpoints, distances);
  // maybe: could publish lcm here (for debugging), since I can easily infer the
  // 3D location in space
>>>>>>> 2e5ea4b1
  return distances;
}

void parseForceElement(RigidBodySystem* sys, XMLElement* node) {
  string name = node->Attribute("name");

  if (XMLElement* propellor_node = node->FirstChildElement("propellor")) {
    sys->addForceElement(allocate_shared<RigidBodyPropellor>(
        Eigen::aligned_allocator<RigidBodyPropellor>(), sys, propellor_node,
        name));
  } else if (XMLElement* spring_damper_node =
                 node->FirstChildElement("linear_spring_damper")) {
    sys->addForceElement(allocate_shared<RigidBodySpringDamper>(
        Eigen::aligned_allocator<RigidBodySpringDamper>(), sys,
        spring_damper_node, name));
  }
}

void parseRobot(RigidBodySystem* sys, XMLElement* node) {
  if (!node->Attribute("name"))
    throw runtime_error("Error: your robot must have a name attribute");
  string robotname = node->Attribute("name");

  // parse force elements
  for (XMLElement* force_node = node->FirstChildElement("force_element");
       force_node; force_node = force_node->NextSiblingElement("force_element"))
    parseForceElement(sys, force_node);
}

void parseURDF(RigidBodySystem* sys, XMLDocument* xml_doc) {
  XMLElement* node = xml_doc->FirstChildElement("robot");
  if (!node)
    throw std::runtime_error("ERROR: This urdf does not contain a robot tag");

  parseRobot(sys, node);
}

void parseSDFJoint(RigidBodySystem* sys, string model_name, XMLElement* node,
                   PoseMap& pose_map) {
  // todo: parse joint sensors
}

void parseSDFLink(RigidBodySystem* sys, string model_name, XMLElement* node,
                  PoseMap& pose_map) {
  const char* attr = node->Attribute("name");
  if (!attr) throw runtime_error("ERROR: link tag is missing name attribute");
  string link_name(attr);

  auto body = sys->getRigidBodyTree()->findLink(link_name, model_name);

  Isometry3d transform_link_to_model = Isometry3d::Identity();
  XMLElement* pose = node->FirstChildElement("pose");
  if (pose) {
    poseValueToTransform(pose, pose_map, transform_link_to_model);
    pose_map.insert(
        std::pair<string, Isometry3d>(body->linkname, transform_link_to_model));
  }

  for (XMLElement* elnode = node->FirstChildElement("sensor"); elnode;
       elnode = elnode->NextSiblingElement("sensor")) {
    attr = elnode->Attribute("name");
    if (!attr)
      throw runtime_error("ERROR: sensor tag is missing name attribute");
    string sensor_name(attr);

    attr = elnode->Attribute("type");
    if (!attr)
      throw runtime_error("ERROR: sensor tag is missing type attribute");
    string type(attr);

    Isometry3d transform_sensor_to_model = transform_link_to_model;
    XMLElement* pose = elnode->FirstChildElement("pose");
    if (pose) {
      poseValueToTransform(pose, pose_map, transform_sensor_to_model,
                           transform_link_to_model);
    }

    if (type.compare("ray") == 0) {
      auto frame = allocate_shared<RigidBodyFrame>(
          Eigen::aligned_allocator<RigidBodyFrame>(), sensor_name, body,
          transform_link_to_model.inverse() * transform_sensor_to_model);
      sys->getRigidBodyTree()->addFrame(frame);
      sys->addSensor(allocate_shared<RigidBodyDepthSensor>(
          Eigen::aligned_allocator<RigidBodyDepthSensor>(), sys, sensor_name,
          frame, elnode));
    }
  }
}

void parseSDFModel(RigidBodySystem* sys, XMLElement* node) {
  PoseMap pose_map;  // because sdf specifies almost everything in the global
                     // (actually model) coordinates instead of relative
                     // coordinates.  sigh...

  if (!node->Attribute("name"))
    throw runtime_error("Error: your model must have a name attribute");
  string model_name = node->Attribute("name");

  for (XMLElement* elnode = node->FirstChildElement("link"); elnode;
       elnode = elnode->NextSiblingElement("link"))
    parseSDFLink(sys, model_name, elnode, pose_map);

  for (XMLElement* elnode = node->FirstChildElement("joint"); elnode;
       elnode = elnode->NextSiblingElement("joint"))
    parseSDFJoint(sys, model_name, elnode, pose_map);
}

void parseSDF(RigidBodySystem* sys, XMLDocument* xml_doc) {
  XMLElement* node = xml_doc->FirstChildElement("sdf");
  if (!node)
    throw std::runtime_error(
        "ERROR: This xml file does not contain an sdf tag");

  for (XMLElement* elnode = node->FirstChildElement("model"); elnode;
       elnode = node->NextSiblingElement("model"))
    parseSDFModel(sys, elnode);
}

void RigidBodySystem::addRobotFromURDFString(
    const string& xml_string, const string& root_dir,
    const DrakeJoint::FloatingBaseType floating_base_type) {
  // first add the urdf to the rigid body tree
  tree->addRobotFromURDFString(xml_string, root_dir, floating_base_type);

  // now parse additional tags understood by rigid body system (actuators,
  // sensors, etc)
  XMLDocument xml_doc;
  xml_doc.Parse(xml_string.c_str());
  parseURDF(this, &xml_doc);
}

void RigidBodySystem::addRobotFromURDF(
    const string& urdf_filename,
    const DrakeJoint::FloatingBaseType floating_base_type) {
  // first add the urdf to the rigid body tree
  tree->addRobotFromURDF(urdf_filename, floating_base_type);

  // now parse additional tags understood by rigid body system (actuators,
  // sensors, etc)
  XMLDocument xml_doc;
  xml_doc.LoadFile(urdf_filename.data());
  if (xml_doc.ErrorID() != XML_SUCCESS) {
    throw std::runtime_error("failed to parse xml in file " + urdf_filename +
                             "\n" + xml_doc.ErrorName());
  }
  parseURDF(this, &xml_doc);
}

void RigidBodySystem::addRobotFromSDF(
    const string& sdf_filename,
    const DrakeJoint::FloatingBaseType floating_base_type) {
  tree->addRobotFromSDF(sdf_filename, floating_base_type);

  // now parse additional tags understood by rigid body system (actuators,
  // sensors, etc)

  XMLDocument xml_doc;
  xml_doc.LoadFile(sdf_filename.data());
  if (xml_doc.ErrorID() != XML_SUCCESS) {
    throw std::runtime_error("failed to parse xml in file " + sdf_filename +
                             "\n" + xml_doc.ErrorName());
  }
  parseSDF(this, &xml_doc);
}

void RigidBodySystem::addRobotFromFile(
    const std::string& filename,
    const DrakeJoint::FloatingBaseType floating_base_type) {
  spruce::path p(filename);
  auto ext = p.extension();

  std::transform(ext.begin(), ext.end(), ext.begin(),
                 ::tolower);  // convert to lower case

  if (ext.compare(".urdf") == 0) {
    addRobotFromURDF(filename, floating_base_type);
  } else if (ext.compare(".sdf") == 0) {
    addRobotFromSDF(filename, floating_base_type);
  } else {
    throw runtime_error("unknown file extension: " + ext);
  }
}<|MERGE_RESOLUTION|>--- conflicted
+++ resolved
@@ -20,14 +20,7 @@
 }
 
 size_t RigidBodySystem::getNumOutputs() const {
-<<<<<<< HEAD
     int n = getNumStates();
-=======
-  if (sensors.size() == 0)
-    return getNumStates();
-  else {
-    int n = 0;
->>>>>>> 2e5ea4b1
     for (const auto& s : sensors) {
       n += s->getNumOutputs();
     }
@@ -201,8 +194,9 @@
   return dot;
 }
 
-<<<<<<< HEAD
-RigidBodySystem::OutputVector<double> RigidBodySystem::output(const double& t, const RigidBodySystem::StateVector<double>& x, const RigidBodySystem::InputVector<double>& u) const
+RigidBodySystem::OutputVector<double> RigidBodySystem::output(const double& t,
+                                                              const RigidBodySystem::StateVector<double>& x,
+                                                              const RigidBodySystem::InputVector<double>& u) const
 {
   auto kinsol = tree->doKinematics(x.topRows(tree->num_positions),x.bottomRows(tree->num_velocities));
   Eigen::VectorXd y(getNumOutputs());
@@ -211,23 +205,6 @@
   for (const auto& s : sensors) {
     y.segment(index,s->getNumOutputs()) = s->output(t,kinsol,u);
     index+=s->getNumOutputs();
-=======
-RigidBodySystem::OutputVector<double> RigidBodySystem::output(
-    const double& t, const RigidBodySystem::StateVector<double>& x,
-    const RigidBodySystem::InputVector<double>& u) const {
-  if (sensors.size() == 0)
-    return x;
-  else {
-    auto kinsol = tree->doKinematics(x.topRows(tree->num_positions),
-                                     x.bottomRows(tree->num_velocities));
-    Eigen::VectorXd y(getNumOutputs());
-    int index = 0;
-    for (const auto& s : sensors) {
-      y.segment(index, s->getNumOutputs()) = s->output(t, kinsol);
-      index += s->getNumOutputs();
-    }
-    return y;
->>>>>>> 2e5ea4b1
   }
   return y;
 }
@@ -383,14 +360,14 @@
   tree->addFrame(frameB);
 }
 
-<<<<<<< HEAD
-RigidBodyAccelerometer::RigidBodyAccelerometer(RigidBodySystem *sys, const std::string& name, const std::shared_ptr<RigidBodyFrame> frame)
-  : RigidBodySensor(sys,name), frame(frame)
-{
-
-}
-
-Eigen::VectorXd RigidBodyAccelerometer::output(const double &t, const KinematicsCache<double> &rigid_body_state, const RigidBodySystem::InputVector<double>& u) const
+RigidBodyAccelerometer::RigidBodyAccelerometer(RigidBodySystem *sys,
+                                               const std::string& name,
+                                               const std::shared_ptr<RigidBodyFrame> frame)
+  : RigidBodySensor(sys,name), frame(frame) {  }
+
+Eigen::VectorXd RigidBodyAccelerometer::output(const double &t,
+                                               const KinematicsCache<double> &rigid_body_state,
+                                               const RigidBodySystem::InputVector<double>& u) const
 {
   auto q = rigid_body_state.getQ();
   auto v = rigid_body_state.getV();
@@ -417,9 +394,12 @@
 
 }
 
-Eigen::VectorXd RigidBodyGyroscope::output(const double &t, const KinematicsCache<double> &rigid_body_state, const RigidBodySystem::InputVector<double>& u) const
+Eigen::VectorXd RigidBodyGyroscope::output(const double &t,
+                                           const KinematicsCache<double> &rigid_body_state,
+                                           const RigidBodySystem::InputVector<double>& u) const
 {
-  auto relative_twist = sys->getRigidBodyTree()->relativeTwist(rigid_body_state, 0, frame->frame_index, frame->frame_index); //relative twist of body with respect to world expressed in body
+  //relative twist of body with respect to world expressed in body
+  auto relative_twist = sys->getRigidBodyTree()->relativeTwist(rigid_body_state, 0, frame->frame_index, frame->frame_index);
   Eigen::Vector3d angular_rates = relative_twist.head<3>();
   if(noise_model) {
     angular_rates += noise_model->generateNoiseVector();
@@ -427,10 +407,6 @@
   return angular_rates;
 }
 
-RigidBodyDepthSensor::RigidBodyDepthSensor(RigidBodySystem *sys, const std::string& name, const std::shared_ptr<RigidBodyFrame> frame, tinyxml2::XMLElement *node)
-  : RigidBodySensor(sys,name), frame(frame), min_pitch(0.0), max_pitch(0.0), min_yaw(0.0), max_yaw(0.0), num_pixel_rows(1), num_pixel_cols(1), min_range(0.0), max_range(10.0)
-{
-=======
 RigidBodyDepthSensor::RigidBodyDepthSensor(
     RigidBodySystem* sys, const std::string& name,
     const std::shared_ptr<RigidBodyFrame> frame, tinyxml2::XMLElement* node)
@@ -444,7 +420,7 @@
       num_pixel_cols(1),
       min_range(0.0),
       max_range(10.0) {
->>>>>>> 2e5ea4b1
+
   string type(node->Attribute("type"));
 
   if (type.compare("ray") == 0) {
@@ -506,27 +482,19 @@
   }
 }
 
-<<<<<<< HEAD
-Eigen::VectorXd RigidBodyDepthSensor::output(const double &t, const KinematicsCache<double> &rigid_body_state, const RigidBodySystem::InputVector<double>& u) const
+Eigen::VectorXd RigidBodyDepthSensor::output(const double &t,
+                                             const KinematicsCache<double> &rigid_body_state,
+                                             const RigidBodySystem::InputVector<double>& u) const
 {
   VectorXd distances(num_pixel_cols*num_pixel_rows);
-  Vector3d origin = sys->getRigidBodyTree()->transformPoints(rigid_body_state,Vector3d::Zero(),frame->frame_index,0);
-  auto raycast_endpoints_world = sys->getRigidBodyTree()->transformPoints(rigid_body_state,raycast_endpoints,frame->frame_index,0);
-  sys->getRigidBodyTree()->collisionRaycast(rigid_body_state,origin,raycast_endpoints,distances);
+  Vector3d origin = sys->getRigidBodyTree()->transformPoints(rigid_body_state,
+                                                             Vector3d::Zero(),
+                                                             frame->frame_index,0);
+  auto raycast_endpoints_world = sys->getRigidBodyTree()->transformPoints(rigid_body_state,
+                                                                          raycast_endpoints,
+                                                                          frame->frame_index,0);
+  sys->getRigidBodyTree()->collisionRaycast(rigid_body_state,origin, raycast_endpoints, distances);
   // maybe: could publish lcm here (for debugging), since I can easily infer the 3D location in space
-=======
-Eigen::VectorXd RigidBodyDepthSensor::output(
-    const double& t, const KinematicsCache<double>& rigid_body_state) const {
-  VectorXd distances(num_pixel_cols * num_pixel_rows);
-  Vector3d origin = sys->getRigidBodyTree()->transformPoints(
-      rigid_body_state, Vector3d::Zero(), frame->frame_index, 0);
-  auto raycast_endpoints_world = sys->getRigidBodyTree()->transformPoints(
-      rigid_body_state, raycast_endpoints, frame->frame_index, 0);
-  sys->getRigidBodyTree()->collisionRaycast(rigid_body_state, origin,
-                                            raycast_endpoints, distances);
-  // maybe: could publish lcm here (for debugging), since I can easily infer the
-  // 3D location in space
->>>>>>> 2e5ea4b1
   return distances;
 }
 
