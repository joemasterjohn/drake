--- conflicted
+++ resolved
@@ -162,20 +162,8 @@
   static const never_destroyed<vector<NamedConfigureIntegratorFunc<T>>> result{
       std::initializer_list<NamedConfigureIntegratorFunc<T>>{
           // Keep this list sorted alphabetically.
-<<<<<<< HEAD
-          MakeResetter<T, BogackiShampine3Integrator>(),
-          MakeResetter<T, ConvexIntegrator>(),
-          MakeResetter<T, ExplicitEulerIntegrator>(),
-          MakeResetter<T, ImplicitEulerIntegrator>(),
-          MakeResetter<T, Radau1Integrator>(),
-          MakeResetter<T, Radau3Integrator>(),
-          MakeResetter<T, RungeKutta2Integrator>(),
-          MakeResetter<T, RungeKutta3Integrator>(),
-          MakeResetter<T, RungeKutta5Integrator>(),
-          MakeResetter<T, SemiExplicitEulerIntegrator>(),
-          MakeResetter<T, VelocityImplicitEulerIntegrator>(),
-=======
           MakeConfigurator<T, BogackiShampine3Integrator>(),
+          MakeConfigurator<T, ConvexIntegrator>(),
           MakeConfigurator<T, ExplicitEulerIntegrator>(),
           MakeConfigurator<T, ImplicitEulerIntegrator>(),
           MakeConfigurator<T, Radau1Integrator>(),
@@ -185,7 +173,6 @@
           MakeConfigurator<T, RungeKutta5Integrator>(),
           MakeConfigurator<T, SemiExplicitEulerIntegrator>(),
           MakeConfigurator<T, VelocityImplicitEulerIntegrator>(),
->>>>>>> dec063cf
       }};
   return result.access();
 }
