--- conflicted
+++ resolved
@@ -2440,11 +2440,7 @@
     end
 
     function id = findCollisionFilterGroupID(model,collision_fg_name)
-<<<<<<< HEAD
-        id = uint16(find(strcmp(model.collision_filter_groups.keys(),collision_fg_name)));
-=======
         id = find(strcmp(model.collision_filter_groups.keys(),collision_fg_name));
->>>>>>> 8ca82bd4
         if isempty(id)
           error('RigidBodyManipulator:findCollisionFilterGroupID', ...
                 'Unable to find collision filter group, %s',collision_fg_name);
